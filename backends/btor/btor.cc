--- conflicted
+++ resolved
@@ -74,15 +74,10 @@
 	std::string str;//temp string for writing file
 	std::map<RTLIL::IdString, bool> basic_wires;//input wires and registers	
 	RTLIL::IdString curr_cell; //current cell being dumped
-<<<<<<< HEAD
-        std::set<int> mem_next; //if memory (line_number) already has next
-        std::map<std::string, std::string> cell_type_translation, s_cell_type_translation; //RTLIL to BTOR translation
-	BtorDumper(FILE *f, RTLIL::Module *module, RTLIL::Design *design, BtorDumperConfig *config) :
-=======
 	std::map<std::string, std::string> cell_type_translation, s_cell_type_translation; //RTLIL to BTOR translation
-	BtorDumper(std::ostream &f, RTLIL::Module *module, RTLIL::Design *design, BtorDumperConfig *config) :
->>>>>>> 13117bb3
-			f(f), module(module), design(design), config(config), ct(design), sigmap(module)
+	std::set<int> mem_next; //if memory (line_number) already has next
+    	BtorDumper(std::ostream &f, RTLIL::Module *module, RTLIL::Design *design, BtorDumperConfig *config) :
+    		f(f), module(module), design(design), config(config), ct(design), sigmap(module)
 	{
 		line_num=0;
 		str.clear();
@@ -458,31 +453,17 @@
 				{
 					++line_num;
 					str = stringf ("%d %s %d %d", line_num, cell_type_translation.at("$reduce_or").c_str(), output_width, l);
-<<<<<<< HEAD
-					fprintf(f, "%s\n", str.c_str());
-                                        l = line_num;
-=======
-					f << stringf("%s\n", str.c_str());
->>>>>>> 13117bb3
+					f << stringf("%s\n", str.c_str());
 				}
 				else if(cell->type == "$reduce_xnor")
 				{
 					++line_num;
 					str = stringf ("%d %s %d %d", line_num, cell_type_translation.at("$reduce_xor").c_str(), output_width, l);
-<<<<<<< HEAD
-					fprintf(f, "%s\n", str.c_str());
-                                        l = line_num;
+					f << stringf("%s\n", str.c_str());
 				}		
 				++line_num;
 				str = stringf ("%d %s %d %d", line_num, cell_type_translation.at("$not").c_str(), output_width, l);
-				fprintf(f, "%s\n", str.c_str());
-=======
-					f << stringf("%s\n", str.c_str());
-				}		
-				++line_num;
-				str = stringf ("%d %s %d %d", line_num, cell_type_translation.at("$not").c_str(), output_width, line_num-1);
-				f << stringf("%s\n", str.c_str());
->>>>>>> 13117bb3
+				f << stringf("%s\n", str.c_str());
 				line_ref[cell->name]=line_num;
 			}
 			//binary cells
@@ -656,7 +637,8 @@
 				int s = dump_sigspec(&cell->getPort(RTLIL::IdString("\\S")), 1);
 				++line_num;
 				str = stringf ("%d %s %d %d %d %d", 
-					line_num, cell_type_translation.at(cell->type.str()).c_str(), output_width, s, l2, l1);//if s is 0 then l1, if s is 1 then l2 //according to the implementation of mux cell
+					line_num, cell_type_translation.at(cell->type.str()).c_str(), output_width, s, l2, l1);
+				//if s is 0 then l1, if s is 1 then l2 //according to the implementation of mux cell
 				f << stringf("%s\n", str.c_str());
 				line_ref[cell->name]=line_num;
 			}
@@ -665,37 +647,37 @@
                           log("writing pmux cell\n");
                           int output_width = cell->parameters.at(RTLIL::IdString("\\WIDTH")).as_int();
                           int select_width = cell->parameters.at(RTLIL::IdString("\\S_WIDTH")).as_int();
-                          int default_case = dump_sigspec(&cell->connections.at(RTLIL::IdString("\\A")), output_width);
-                          int cases = dump_sigspec(&cell->connections.at(RTLIL::IdString("\\B")), output_width*select_width);
-                          int select = dump_sigspec(&cell->connections.at(RTLIL::IdString("\\S")), select_width);
+                          int default_case = dump_sigspec(&cell->getPort(RTLIL::IdString("\\A")), output_width);
+                          int cases = dump_sigspec(&cell->getPort(RTLIL::IdString("\\B")), output_width*select_width);
+                          int select = dump_sigspec(&cell->getPort(RTLIL::IdString("\\S")), select_width);
                           int *c = new int[select_width];
                           
                           for (int i=0; i<select_width; ++i)
                           {
                             ++line_num;
                             str = stringf ("%d slice 1 %d %d %d", line_num, select, i, i);
-                            fprintf(f, "%s\n", str.c_str());
+                            f << stringf("%s\n", str.c_str());
                             c[i] = line_num;
                             ++line_num;
                             str = stringf ("%d slice %d %d %d %d", line_num, output_width, cases, i*output_width+output_width-1, 
                                            i*output_width);
-                            fprintf(f, "%s\n", str.c_str());
+                            f << stringf("%s\n", str.c_str());
                           }
                           
                           ++line_num;
                           str = stringf ("%d cond %d %d %d %d", line_num, output_width, c[select_width-1], c[select_width-1]+1, default_case);
-                          fprintf(f, "%s\n", str.c_str());
+                          f << stringf("%s\n", str.c_str());
                           
                           for (int i=select_width-2; i>=0; --i)
                           {
                             ++line_num;
                             str = stringf ("%d cond %d %d %d %d", line_num, output_width, c[i], c[i]+1, line_num-1);
-                            fprintf(f, "%s\n", str.c_str());
+                            f << stringf("%s\n", str.c_str());
                           }
 
                           line_ref[cell->name]=line_num;
                         }
-                        //registers
+            //registers
 			else if(cell->type == "$dff" || cell->type == "$adff" || cell->type == "$dffsr")
 			{
 				//TODO: remodelling fo adff cells
@@ -784,15 +766,9 @@
 				bool polarity = cell->parameters.at(RTLIL::IdString("\\CLK_POLARITY")).as_bool();
 				int enable = dump_sigspec(&cell->getPort(RTLIL::IdString("\\EN")), 1);
 				int address_width = cell->parameters.at(RTLIL::IdString("\\ABITS")).as_int();
-<<<<<<< HEAD
-				int address = dump_sigspec(&cell->connections.at(RTLIL::IdString("\\ADDR")), address_width);
-                                int data_width = cell->parameters.at(RTLIL::IdString("\\WIDTH")).as_int();
-				int data = dump_sigspec(&cell->connections.at(RTLIL::IdString("\\DATA")), data_width);
-=======
 				int address = dump_sigspec(&cell->getPort(RTLIL::IdString("\\ADDR")), address_width);
 				int data_width = cell->parameters.at(RTLIL::IdString("\\WIDTH")).as_int();
 				int data = dump_sigspec(&cell->getPort(RTLIL::IdString("\\DATA")), data_width);
->>>>>>> 13117bb3
 				str = cell->parameters.at(RTLIL::IdString("\\MEMID")).decode_string();
 				int mem = dump_memory(module->memories.at(RTLIL::IdString(str.c_str())));
 				//check if the memory has already next
@@ -804,13 +780,13 @@
                                         RTLIL::Memory *memory = module->memories.at(RTLIL::IdString(str.c_str()));
                                         int address_bits = ceil(log(memory->size)/log(2));
                                         str = stringf("%d array %d %d", line_num, memory->width, address_bits);
-                                        fprintf(f, "%s\n", str.c_str());
+                                        f << stringf("%s\n", str.c_str());
                                         ++line_num;
                                         str = stringf("%d eq 1 %d %d", line_num, mem, line_num - 1);
-                                        fprintf(f, "%s\n", str.c_str());
+                                        f << stringf("%s\n", str.c_str());
                                         mem = line_num - 1;
                                 }
-                                ++line_num;
+                		++line_num;
 				if(polarity)
 					str = stringf("%d one 1", line_num);
 				else
@@ -830,14 +806,9 @@
 				f << stringf("%s\n", str.c_str());				
 				++line_num;
 				str = stringf("%d anext %d %d %d %d", line_num, data_width, address_width, mem, line_num-1);	
-<<<<<<< HEAD
-				fprintf(f, "%s\n", str.c_str());				
+				f << stringf("%s\n", str.c_str());				
 				mem_next.insert(mem);
-                                line_ref[cell->name]=line_num;
-=======
-				f << stringf("%s\n", str.c_str());				
 				line_ref[cell->name]=line_num;
->>>>>>> 13117bb3
 			}
 			else if(cell->type == "$slice")
 			{
@@ -851,14 +822,8 @@
 				log_assert(output->size() == output_width);
 				int offset = cell->parameters.at(RTLIL::IdString("\\OFFSET")).as_int();	
 				++line_num;
-<<<<<<< HEAD
-				str = stringf("%d %s %d %d %d %d", line_num, cell_type_translation.at(cell->type).c_str(), 
-                                              output_width, input_line, output_width+offset-1, offset);	
-				fprintf(f, "%s\n", str.c_str());				
-=======
 				str = stringf("%d %s %d %d %d %d", line_num, cell_type_translation.at(cell->type.str()).c_str(), output_width, input_line, output_width+offset-1, offset);
 				f << stringf("%s\n", str.c_str());				
->>>>>>> 13117bb3
 				line_ref[cell->name]=line_num;	
 			}
 			else if(cell->type == "$concat")
